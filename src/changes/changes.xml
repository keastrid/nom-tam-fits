--- conflicted
+++ resolved
@@ -1,14 +1,10 @@
 <document xmlns="http://maven.apache.org/changes/1.0.0" xmlns:xsi="http://www.w3.org/2001/XMLSchema-instance" xsi:schemaLocation="http://maven.apache.org/changes/1.0.0 http://maven.apache.org/xsd/changes-1.0.0.xsd">
 	<body>
 
-<<<<<<< HEAD
     <release version="1.17.0-rc3" date="2022-08-26" description="Minor feature release.">
       <action type="add" dev="attipaci" issue="319">
 	      Generalize tile compression for any-dimensional images based on the FITSIO convention. 
       </action>
-=======
-    <release version="1.17.0-rc2" date="2022-08-18" description="Minor feature release with bug fixes.">
->>>>>>> 5c93a04b
       <action type="fix" dev="attipaci" issue="318">
 	      Fixied broken tile compression of non-square images. 
       </action>
