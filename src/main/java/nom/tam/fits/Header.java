--- conflicted
+++ resolved
@@ -99,7 +99,6 @@
     private static final int MAX_CARDS_PER_HEADER = FitsFactory.FITS_BLOCK_SIZE / HeaderCard.FITS_HEADER_CARD_SIZE;
 
     private static final Logger LOG = Logger.getLogger(Header.class.getName());
-    
 
     /**
      * The actual header data stored as a HashedList of HeaderCard's.
@@ -113,8 +112,6 @@
 
     /** Input descriptor last time header was read */
     private ArrayDataInput input;
-    
-  
 
     /**
      * Number of cards in header before duplicates were removed. A user may want
@@ -211,11 +208,10 @@
         }
     }
 
-
-    /**
-     *
-     * Insert a new header card at the current position, deleting any prior occurence of the same card
-     * while maintaining the current position to point to after the newly inserted card.
+    /**
+     * Insert a new header card at the current position, deleting any prior
+     * occurence of the same card while maintaining the current position to
+     * point to after the newly inserted card.
      *
      * @param fcard
      *            The card to be inserted.
@@ -226,7 +222,6 @@
         }
     }
 
-    
     /**
      * Add or replace a key with the given boolean value and comment.
      *
@@ -333,7 +328,7 @@
      *             If the parameters cannot build a valid FITS card.
      */
     public void addValue(String key, BigDecimal val, int precision, String comment) throws HeaderCardException {
-        addHeaderCard(key, new HeaderCard(key, val, precision, comment));
+        addLine(new HeaderCard(key, val, precision, comment));
     }
 
     /**
@@ -347,15 +342,17 @@
      * @param precision
      *            The fixed number of decimal places to show.
      * @param useD
-     *            Use the letter 'D' instead of 'E' in the notation. This was traditionally used to indicate value has
-     *            more precision than can be represented by a single precision 32-bit floating point.
+     *            Use the letter 'D' instead of 'E' in the notation. This was
+     *            traditionally used to indicate value has more precision than
+     *            can be represented by a single precision 32-bit floating
+     *            point.
      * @param comment
      *            A comment to append to the card.
      * @throws HeaderCardException
      *             If the parameters cannot build a valid FITS card.
      */
     public void addExpValue(String key, BigDecimal val, int precision, boolean useD, String comment) throws HeaderCardException {
-        addHeaderCard(key, new HeaderCard(key, val, precision, useD, comment));
+        addLine(new HeaderCard(key, val, precision, useD, comment));
     }
 
     /**
@@ -374,7 +371,7 @@
      *             If the parameters cannot build a valid FITS card.
      */
     public void addExpValue(String key, BigDecimal val, int precision, String comment) throws HeaderCardException {
-        addHeaderCard(key, new HeaderCard(key, val, precision, false, comment));
+        addLine(new HeaderCard(key, val, precision, false, comment));
     }
 
     /**
@@ -424,7 +421,7 @@
      *             If the parameters cannot build a valid FITS card.
      */
     public void addValue(String key, double val, String comment) throws HeaderCardException {
-        addHeaderCard(key, new HeaderCard(key, val, comment));
+        addLine(new HeaderCard(key, val, comment));
     }
 
     /**
@@ -443,16 +440,13 @@
      *             If the parameters cannot build a valid FITS card.
      */
     public void addValue(String key, double val, int precision, String comment) throws HeaderCardException {
-<<<<<<< HEAD
-        addHeaderCard(key, new HeaderCard(key, val, precision, comment));
-=======
         addLine(new HeaderCard(key, val, precision, comment));
->>>>>>> 3a086415
     }
 
     /**
      * Add or replace a key with the given double value and comment. Note that
-     * float values will be promoted to doubles. This will be in scientific notation.
+     * float values will be promoted to doubles. This will be in scientific
+     * notation.
      *
      * @param key
      *            The header key.
@@ -461,21 +455,23 @@
      * @param precision
      *            The fixed number of decimal places to show.
      * @param useD
-     *            Use the letter 'D' instead of 'E' in the notation. This was traditionally used to indicate value has
-     *            more precision than can be represented by a single precision 32-bit floating point.
+     *            Use the letter 'D' instead of 'E' in the notation. This was
+     *            traditionally used to indicate value has more precision than
+     *            can be represented by a single precision 32-bit floating
+     *            point.
      * @param comment
      *            A comment to append to the card.
      * @throws HeaderCardException
      *             If the parameters cannot build a valid FITS card.
      */
-<<<<<<< HEAD
     public void addExpValue(String key, double val, int precision, boolean useD, String comment) throws HeaderCardException {
-        addHeaderCard(key, new HeaderCard(key, val, precision, useD, comment));
+        addLine(new HeaderCard(key, val, precision, useD, comment));
     }
 
     /**
      * Add or replace a key with the given double value and comment. Note that
-     * float values will be promoted to doubles. This will be in scientific notation using 'E' to indicated exponent.
+     * float values will be promoted to doubles. This will be in scientific
+     * notation using 'E' to indicated exponent.
      *
      * @param key
      *            The header key.
@@ -489,11 +485,7 @@
      *             If the parameters cannot build a valid FITS card.
      */
     public void addExpValue(String key, double val, int precision, String comment) throws HeaderCardException {
-        addHeaderCard(key, new HeaderCard(key, val, precision, false, comment));
-=======
-    public void addValue(String key, double val, String comment) throws HeaderCardException {
-        addLine(new HeaderCard(key, val, comment));
->>>>>>> 3a086415
+        addLine(new HeaderCard(key, val, precision, false, comment));
     }
 
     /**
@@ -583,7 +575,8 @@
      *            The header key.
      */
     public void deleteKey(String key) {
-        // AK: This version will not move the current position to the deleted key
+        // AK: This version will not move the current position to the deleted
+        // key
         if (containsKey(key)) {
             this.cards.remove(this.cards.get(key));
         }
@@ -1163,18 +1156,20 @@
         return this.cards.iterator(index);
     }
 
-    /** Return the iterator that represents the current position in the header. This provides a connection
-     *  between editing headers through Header add/append/update methods, and via Cursors, which can be
-     *  used side-by-side while maintaining desired card ordering. For the reverse direction (
-     *  translating iterator position to current position in the header), we can just use findCard().
-     *  
-     *  @return the iterator representing the current position in the header.
-     *  
+    /**
+     * Return the iterator that represents the current position in the header.
+     * This provides a connection between editing headers through Header
+     * add/append/update methods, and via Cursors, which can be used
+     * side-by-side while maintaining desired card ordering. For the reverse
+     * direction ( translating iterator position to current position in the
+     * header), we can just use findCard().
+     * 
+     * @return the iterator representing the current position in the header.
      */
     private Cursor<String, HeaderCard> cursor() {
         return this.cards.cursor();
     }
-    
+
     /**
      * @return Create the data element corresponding to the current header
      * @throws FitsException
@@ -1227,7 +1222,7 @@
         } else {
             this.fileOffset = -1;
         }
-       
+
         boolean firstCard = true;
         HeaderCardCountingArrayDataInput cardCountingArray = new HeaderCardCountingArrayDataInput(dis);
         try {
@@ -1250,15 +1245,15 @@
                 if (LONGSTRN.key().equals(key)) {
                     FitsFactory.setLongStringsEnabled(true);
                 }
-                
+
                 addLine(fcard);
-                
+
                 if (END.key().equals(key)) {
                     break; // Out of reading the header.
                 }
             }
         } catch (EOFException e) {
-            if (!firstCard) {                
+            if (!firstCard) {
                 throw new IOException("Invalid FITS Header:", new TruncatedFileException(e.getMessage()));
             }
             throw e;
@@ -1427,7 +1422,7 @@
         deleteKey(XTENSION);
 
         Cursor<String, HeaderCard> iter = iterator();
-        
+
         // If we're flipping back to and from the primary header
         // we need to add in the EXTEND keyword whenever we become
         // a primary, because it's not permitted in the extensions
@@ -1441,7 +1436,7 @@
                 iter.add(HeaderCard.saveNewHeaderCard(EXTEND.key(), EXTEND.comment(), false).setValue(true));
             }
         }
-       
+
         iter.add(HeaderCard.saveNewHeaderCard(SIMPLE.key(), SIMPLE.comment(), false).setValue(val));
     }
 
@@ -1485,8 +1480,8 @@
     }
 
     /**
-     * Update an existing card in situ, without affecting the current position, or else add
-     * a new card at the current position.
+     * Update an existing card in situ, without affecting the current position,
+     * or else add a new card at the current position.
      *
      * @param key
      *            The key of the card to be replaced.
@@ -1496,11 +1491,11 @@
      *             if the operation failed
      */
     public final void updateLine(String key, HeaderCard card) throws HeaderCardException {
-        // Remove an existing card with the matching 'key' (even if that key isn't the same
+        // Remove an existing card with the matching 'key' (even if that key
+        // isn't the same
         // as the key of the card argument!)
         this.cards.update(key, card);
     }
-    
 
     /**
      * Overwrite the lines in the header. Add the new PHDU header to the current
@@ -1571,9 +1566,7 @@
             this.duplicates.add(dup);
         }
     }
-  
-    
-    
+
     /**
      * Check if the given key is the next one available in the header.
      */
@@ -1595,7 +1588,7 @@
     }
 
     private void checkFirstCard(String key) throws IOException {
-        if (key == null || !key.equals(SIMPLE.key()) && !key.equals(XTENSION.key())) {              
+        if (key == null || !key.equals(SIMPLE.key()) && !key.equals(XTENSION.key())) {
             if (this.fileOffset > 0 && FitsFactory.getAllowTerminalJunk()) {
                 throw new EOFException("Not FITS format at " + this.fileOffset + ":" + key);
             } else {
@@ -1667,12 +1660,12 @@
      * Ensure that the header has exactly one END keyword in the appropriate
      * location.
      */
-    void checkEnd() {    
+    void checkEnd() {
         // Ensure we have an END card only at the end of the
         // header.
         //
         Cursor<String, HeaderCard> iter = iterator();
-        
+
         HeaderCard card;
 
         while (iter.hasNext()) {
@@ -1814,16 +1807,18 @@
      */
     long trueDataSize() {
 
-        // AK: No need to be too strict here. We can get a data size even if the header isn't 100% to spec,
-        // as long as the necessary keys are present. So, just check for the required keys, and no more...
+        // AK: No need to be too strict here. We can get a data size even if the
+        // header isn't 100% to spec,
+        // as long as the necessary keys are present. So, just check for the
+        // required keys, and no more...
         if (!containsKey(BITPIX.key())) {
             return 0L;
         }
-        
+
         if (!containsKey(NAXIS.key())) {
             return 0L;
         }
-        
+
         int naxis = getIntValue(NAXIS, 0);
 
         // If there are no axes then there is no data.
